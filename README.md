---
annotations_creators:
- expert-generated
language:
- zh
language_creators:
- found
license:
- cc-by-sa-4.0
multilinguality: []
pretty_name: PKU-PosterLayout
size_categories: []
source_datasets:
- extended|PosterErase
tags:
- layout-generation
<<<<<<< HEAD
- graphic-design
=======
- graphic design
>>>>>>> 203d4383
task_categories:
- other
task_ids: []
---

# Dataset Card for PKU-PosterLayout

[![CI](https://github.com/shunk031/huggingface-datasets_PKU-PosterLayout/actions/workflows/ci.yaml/badge.svg)](https://github.com/shunk031/huggingface-datasets_PKU-PosterLayout/actions/workflows/ci.yaml)

## Table of Contents

- [Dataset Card Creation Guide](#dataset-card-creation-guide)
  - [Table of Contents](#table-of-contents)
  - [Dataset Description](#dataset-description)
    - [Dataset Summary](#dataset-summary)
    - [Supported Tasks and Leaderboards](#supported-tasks-and-leaderboards)
    - [Languages](#languages)
  - [Dataset Structure](#dataset-structure)
    - [Data Instances](#data-instances)
    - [Data Fields](#data-fields)
    - [Data Splits](#data-splits)
  - [Dataset Creation](#dataset-creation)
    - [Curation Rationale](#curation-rationale)
    - [Source Data](#source-data)
      - [Initial Data Collection and Normalization](#initial-data-collection-and-normalization)
      - [Who are the source language producers?](#who-are-the-source-language-producers)
    - [Annotations](#annotations)
      - [Annotation process](#annotation-process)
      - [Who are the annotators?](#who-are-the-annotators)
    - [Personal and Sensitive Information](#personal-and-sensitive-information)
  - [Considerations for Using the Data](#considerations-for-using-the-data)
    - [Social Impact of Dataset](#social-impact-of-dataset)
    - [Discussion of Biases](#discussion-of-biases)
    - [Other Known Limitations](#other-known-limitations)
  - [Additional Information](#additional-information)
    - [Dataset Curators](#dataset-curators)
    - [Licensing Information](#licensing-information)
    - [Citation Information](#citation-information)
    - [Contributions](#contributions)

## Dataset Description

- **Homepage:** http://59.108.48.34/tiki/PosterLayout/
- **Repository:** https://github.com/shunk031/huggingface-datasets_PKU-PosterLayout
- **Paper (Preprint):** https://arxiv.org/abs/2303.15937
- **Paper (CVPR2023):** https://openaccess.thecvf.com/content/CVPR2023/html/Hsu_PosterLayout_A_New_Benchmark_and_Approach_for_Content-Aware_Visual-Textual_Presentation_CVPR_2023_paper.html

### Dataset Summary

PKU-PosterLayout is a new dataset and benchmark for content-aware visual-textual presentation layout.

### Supported Tasks and Leaderboards

[More Information Needed]

### Languages

The language data in PKU-PosterLayout is in Chinese ([BCP-47 zh](https://www.rfc-editor.org/info/bcp47)).

## Dataset Structure

### Data Instances

```python
import datasets as ds

dataset = ds.load_dataset("creative-graphic-design/PKU-PosterLayout")
```

### Data Fields

[More Information Needed]

### Data Splits

[More Information Needed]

## Dataset Creation

### Curation Rationale

[More Information Needed]

### Source Data

[More Information Needed]

#### Initial Data Collection and Normalization

[More Information Needed]

#### Who are the source language producers?

[More Information Needed]

### Annotations

[More Information Needed]

#### Annotation process

[More Information Needed]

#### Who are the annotators?

[More Information Needed]

### Personal and Sensitive Information

[More Information Needed]

## Considerations for Using the Data

### Social Impact of Dataset

[More Information Needed]

### Discussion of Biases

[More Information Needed]

### Other Known Limitations

[More Information Needed]

## Additional Information

### Dataset Curators

[More Information Needed]

### Licensing Information

[More Information Needed]

### Citation Information

```bibtex
@inproceedings{hsu2023posterlayout,
  title={PosterLayout: A New Benchmark and Approach for Content-aware Visual-Textual Presentation Layout},
  author={Hsu, Hsiao Yuan and He, Xiangteng and Peng, Yuxin and Kong, Hao and Zhang, Qing},
  booktitle={Proceedings of the IEEE/CVF Conference on Computer Vision and Pattern Recognition},
  pages={6018--6026},
  year={2023}
}
```

### Contributions

Thanks to [@PKU-ICST-MIPL](https://github.com/PKU-ICST-MIPL) for creating this dataset.<|MERGE_RESOLUTION|>--- conflicted
+++ resolved
@@ -14,11 +14,7 @@
 - extended|PosterErase
 tags:
 - layout-generation
-<<<<<<< HEAD
 - graphic-design
-=======
-- graphic design
->>>>>>> 203d4383
 task_categories:
 - other
 task_ids: []
